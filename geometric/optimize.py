--- conflicted
+++ resolved
@@ -63,15 +63,10 @@
         Gprev = g_seq[i-1]
         Dy   = col(Y - Yprev)
         Dg   = col(G - Gprev)
-<<<<<<< HEAD
         # Mat1 = (Dg*Dg.T)/(Dg.T*Dy)[0,0]
         # Mat2 = ((H*Dy)*(H*Dy).T)/(Dy.T*H*Dy)[0,0]
         Mat1 = np.dot(Dg,Dg.T)/np.dot(Dg.T,Dy)[0,0]
         Mat2 = np.dot(np.dot(H,Dy),np.dot(H,Dy).T)/multi_dot([Dy.T,H,Dy])[0,0]
-=======
-        Mat1 = (Dg@Dg.T)/(Dg.T@Dy)[0,0]
-        Mat2 = ((H@Dy)@(H@Dy).T)/(Dy.T@H@Dy)[0,0]
->>>>>>> a49a2157
         Hstor = H.copy()
         H += Mat1-Mat2
     if np.min(np.linalg.eigh(H)[0]) < params.epsilon and params.reset:
@@ -103,12 +98,8 @@
     # Obtain the rotation
     if align:
         U = get_rot(Xnew, Xold)
-<<<<<<< HEAD
         # Xrot = np.array((U*np.matrix(Xnew).T).T).flatten()
         Xrot = np.dot(U, Xnew.T).T.flatten()
-=======
-        Xrot = np.array((U@np.array(Xnew).T).T).flatten()
->>>>>>> a49a2157
         Xold = np.array(Xold).flatten()
         displacement = np.sqrt(np.sum((((Xrot-Xold)*bohr2ang).reshape(-1,3))**2, axis=1))
     else:
@@ -533,7 +524,6 @@
         seig = sorted(np.linalg.eig(HT)[0])
         print("sorted(eig) : % .5e % .5e % .5e ... % .5e % .5e % .5e" % (seig[0], seig[1], seig[2], seig[-3], seig[-2], seig[-1]))
     try:
-<<<<<<< HEAD
         Hi = invert_svd(HT)
     except:
         print ("\x1b[1;91mSVD Error - increasing v by 0.001 and trying again\x1b[0m")
@@ -544,17 +534,6 @@
     dy_prime = np.dot(dy,d_prime)/np.linalg.norm(dy)
     # sol = flat(0.5*row(dy)*np.matrix(H)*col(dy))[0] + np.dot(dy,G)
     sol = flat(0.5*multi_dot([row(dy),H,col(dy)]))[0] + np.dot(dy,G)
-=======
-        Hi = invert_svd(np.array(HT))
-    except:
-        print ("\x1b[1;91mSVD Error - increasing v by 0.001 and trying again\x1b[0m")
-        return get_delta_prime_trm(v+0.001, X, G, H, IC)
-    dyc = flat(-1 * Hi @ col(GC))
-    dy = dyc[:len(G)]
-    d_prime = flat(-1 * Hi @ col(dyc))[:len(G)]
-    dy_prime = np.dot(dy,d_prime)/np.linalg.norm(dy)
-    sol = flat(0.5*row(dy)@np.array(H)@col(dy))[0] + np.dot(dy,G)
->>>>>>> a49a2157
     return dy, sol, dy_prime
 
 def get_delta_prime_rfo(alpha, X, G, H, IC, verbose=False):
@@ -604,11 +583,7 @@
         raise ImportError("RFO optimization requires scipy package. If this becomes important in the future, scipy will become a required dependency.")
     if IC.haveConstraints():
         raise RuntimeError("Still need to implement RFO with constraints")
-<<<<<<< HEAD
     S = alpha*np.eye(len(H))
-=======
-    S = alpha*np.array(np.eye(len(H)))
->>>>>>> a49a2157
     # Augmented Hessian matrix
     AH = np.zeros((H.shape[0]+1, H.shape[1]+1), dtype=float)
     AH[1:, 1:] = H
@@ -633,11 +608,7 @@
         dyprime2 += np.dot(Hvec[:,i].T,G)**2/(Heig[i]-nu)**3
         dy2 += np.dot(Hvec[:,i].T,G)**2/(Heig[i]-nu)**2
     dyprime2 *= (2*lmin)/(1+alpha*np.dot(dy,dy))
-<<<<<<< HEAD
     expect = lmin/2*(1+multi_dot([row(dy),S,col(dy)]))[0]
-=======
-    expect = lmin/2*(1+row(dy)@S@col(dy))[0]
->>>>>>> a49a2157
     dyprime1 = dyprime2 / (2*np.sqrt(dy2))
     return dy, expect, dyprime1
 
@@ -1234,22 +1205,17 @@
             # Catch some abnormal cases of extremely small changes.
             if np.linalg.norm(Dg) < 1e-6: continue
             if np.linalg.norm(Dy) < 1e-6: continue
-<<<<<<< HEAD
             # Mat1 = (Dg*Dg.T)/(Dg.T*Dy)[0,0]
             # Mat2 = ((H*Dy)*(H*Dy).T)/(Dy.T*H*Dy)[0,0]
             Mat1 = np.dot(Dg,Dg.T)/np.dot(Dg.T,Dy)[0,0]
             Mat2 = np.dot(np.dot(H,Dy),np.dot(H,Dy).T)/multi_dot([Dy.T,H,Dy])[0,0]
-=======
-            Mat1 = (Dg@Dg.T)/(Dg.T@Dy)[0,0]
-            Mat2 = ((H@Dy)@(H@Dy).T)/(Dy.T@H@Dy)[0,0]
->>>>>>> a49a2157
             Eig = np.linalg.eigh(H)[0]
             Eig.sort()
             ndy = np.array(Dy).flatten()/np.linalg.norm(np.array(Dy))
             ndg = np.array(Dg).flatten()/np.linalg.norm(np.array(Dg))
-            nhdy = np.array(H@Dy).flatten()/np.linalg.norm(np.array(H@Dy))
+            nhdy = np.dot(H,Dy).flatten()/np.linalg.norm(np.dot(H,Dy))
             if params.verbose:
-                print("Denoms: %.3e %.3e" % ((Dg.T@Dy)[0,0], (Dy.T@H@Dy)[0,0]), end=''),
+                print("Denoms: %.3e %.3e" % (np.dot(Dg.T,Dy)[0,0], multi_dot(Dy.T,H,Dy)[0,0]), end=''),
                 print("Dots: %.3e %.3e" % (np.dot(ndg, ndy), np.dot(ndy, nhdy)), end=''),
             H1 = H.copy()
             H += Mat1-Mat2
