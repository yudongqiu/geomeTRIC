--- conflicted
+++ resolved
@@ -77,13 +77,8 @@
     return np.dot(ev, b)
 
 def d_nudot(a, b):
-<<<<<<< HEAD
-    """
+    r"""
     Given two vectors a and b, return the gradient of
-=======
-    r"""
-    Given two vectors a and b, return the gradient of 
->>>>>>> 41a997a5
     the norm of the dot product (\hat{a}).b w/r.t. a.
     """
     return np.dot(d_unit_vector(a), b)
@@ -96,13 +91,8 @@
     return np.cross(ev, b)
 
 def d_ucross(a, b):
-<<<<<<< HEAD
-    """
+    r"""
     Given two vectors a and b, return the gradient of
-=======
-    r"""
-    Given two vectors a and b, return the gradient of 
->>>>>>> 41a997a5
     the cross product (\hat{a})xb w/r.t. a.
     """
     ev = a / np.linalg.norm(a)
@@ -116,13 +106,8 @@
     return np.linalg.norm(np.cross(ev, b))
 
 def d_nucross(a, b):
-<<<<<<< HEAD
-    """
+    r"""
     Given two vectors a and b, return the gradient of
-=======
-    r"""
-    Given two vectors a and b, return the gradient of 
->>>>>>> 41a997a5
     the norm of the cross product (\hat{a})xb w/r.t. a.
     """
     ev = a / np.linalg.norm(a)
@@ -1468,7 +1453,6 @@
         fail_counter = 0
         while True:
             microiter += 1
-<<<<<<< HEAD
             # Get new Cartesian coordinates
             testxyz = xyz1.copy()
             for _ in range(10):
@@ -1482,13 +1466,6 @@
                 raise RuntimeError('Too many failures in np.linalg.pinv')
             dxyz = damp * np.dot(Binv, dQ1.T)
             xyz2 = xyz1 + dxyz
-=======
-            Bmat = self.wilsonB(xyz1)
-            Ginv = self.GInverse(xyz1)
-            # Get new Cartesian coordinates
-            dxyz = damp*multi_dot([Bmat.T,Ginv,dQ1.T])
-            xyz2 = xyz1 + np.array(dxyz).flatten()
->>>>>>> 41a997a5
             if microiter == 1:
                 xyzsave = xyz2.copy()
                 xyz_iter1 = xyz2.copy()
@@ -2365,12 +2342,6 @@
             return gradx
         Bmat = self.wilsonB(xyz)
         # Internal coordinate gradient
-<<<<<<< HEAD
-        Gq = self.calcGrad(xyz, gradx)
-        # Remove the directions that are along the DLCs that we are constraining
-        Gq[self.cDLC] = 0
-        Gxc = np.dot(Bmat.T, Gq.T)
-=======
         # Gq = np.matrix(Ginv)*np.matrix(Bmat)*np.matrix(gradx).T
         Gq = multi_dot([Ginv, Bmat, gradx.T])
         Gqc = np.array(Gq).flatten()
@@ -2379,7 +2350,6 @@
             Gqc[i] = 0.0
         # Gxc = np.array(np.matrix(Bmat.T)*np.matrix(Gqc).T).flatten()
         Gxc = multi_dot([Bmat.T, Gqc.T]).flatten()
->>>>>>> 41a997a5
         return Gxc
 
     def build_dlc(self, xyz):
