#!/usr/bin/env python

from __future__ import print_function, division

import shutil
import subprocess
from collections import OrderedDict
from copy import deepcopy

import numpy as np
import re
import os

from .molecule import Molecule
from .nifty import eqcgmx, fqcgmx, bohr2ang, getWorkQueue, queue_up_src_dest

#=============================#
#| Useful TeraChem functions |#
#=============================#

def edit_tcin(fin=None, fout=None, options=None, defaults=None):
    """
    Parse, modify, and/or create a TeraChem input file.

    Parameters
    ----------
    fin : str, optional
        Name of the TeraChem input file to be read
    fout : str, optional
        Name of the TeraChem output file to be written, if desired
    options : dict, optional
        Dictionary of options to overrule TeraChem input file. Pass None as value to delete a key.
    defaults : dict, optional
        Dictionary of options to add to the end

    Returns
    -------
    dictionary
        Keys mapped to values as strings.  Certain keys will be changed to integers (e.g. charge, spinmult).
        Keys are standardized to lowercase.
    """
    if defaults is None:
        defaults = {}
    if options is None:
        options = {}
    intkeys = ['charge', 'spinmult']
    Answer = OrderedDict()
    # Read from the input if provided
    if fin is not None:
        for line in open(fin).readlines():
            line = line.split("#")[0].strip()
            if len(line) == 0: continue
            if line == 'end': break
            s = line.split(' ', 1)
            k = s[0].lower()
            v = s[1].strip()
            if k == 'coordinates':
                if not os.path.exists(v.strip()):
                    raise RuntimeError("TeraChem coordinate file does not exist")
            if k in intkeys:
                v = int(v)
            if k in Answer:
                raise RuntimeError("Found duplicate key in TeraChem input file: %s" % k)
            Answer[k] = v
    # Replace existing keys with ones from options
    for k, v in options.items():
        Answer[k] = v
    # Append defaults to the end
    for k, v in defaults.items():
        if k not in Answer.keys():
            Answer[k] = v
    for k, v in Answer.items():
        if v is None:
            del Answer[k]
    # Print to the output if provided
    havekeys = []
    if fout is not None:
        with open(fout, 'w') as f:
            # If input file is provided, try to preserve the formatting
            if fin is not None:
                for line in open(fin).readlines():
                    # Find if the line contains a key
                    haveKey = False
                    uncomm = line.split("#", 1)[0].strip()
                    # Don't keep anything past the 'end' keyword
                    if uncomm.lower() == 'end': break
                    if len(uncomm) > 0:
                        haveKey = True
                        comm = line.split("#", 1)[1].replace('\n','') if len(line.split("#", 1)) == 2 else ''
                        s = line.split(' ', 1)
                        w = re.findall('[ ]+',uncomm)[0]
                        k = s[0].lower()
                        if k in Answer:
                            line_out = k + w + str(Answer[k]) + comm
                            havekeys.append(k)
                        else:
                            line_out = line.replace('\n', '')
                    else:
                        line_out = line.replace('\n', '')
                    print(line_out, file=f)
            for k, v in Answer.items():
                if k not in havekeys:
                    print("%-15s %s" % (k, str(v)), file=f)
    return Answer

def set_tcenv():
    if 'TeraChem' not in os.environ:
        raise RuntimeError('Please set TeraChem environment variable')
    TCHome = os.environ['TeraChem']
    os.environ['PATH'] = os.path.join(TCHome,'bin')+":"+os.environ['PATH']
    os.environ['LD_LIBRARY_PATH'] = os.path.join(TCHome,'lib')+":"+os.environ['LD_LIBRARY_PATH']

def load_tcin(f_tcin):
    tcdef = OrderedDict()
    tcdef['convthre'] = "3.0e-6"
    tcdef['threall'] = "1.0e-13"
    tcdef['scf'] = "diis+a"
    tcdef['maxit'] = "50"
    # tcdef['dftgrid'] = "1"
    # tcdef['precision'] = "mixed"
    # tcdef['threspdp'] = "1.0e-8"
    tcin = edit_tcin(fin=f_tcin, options={'run':'gradient'}, defaults=tcdef)
    return tcin

#====================================#
#| Classes for external codes used  |#
#| to calculate energy and gradient |#
#====================================#
stored_calcs = OrderedDict()

class Engine(object):
    def __init__(self, molecule):
        if len(molecule) != 1:
            raise RuntimeError('Please pass only length-1 molecule objects to engine creation')
        self.M = deepcopy(molecule)
        # self.stored_calcs = OrderedDict()

    # def __deepcopy__(self, memo):
    #     return copy(self)

    def calc(self, coords, dirname):
        global stored_calcs
        coord_hash = hash(coords.tostring())
        if coord_hash in stored_calcs:
            energy = stored_calcs[coord_hash]['energy']
            gradient = stored_calcs[coord_hash]['gradient']
        else:
            if not os.path.exists(dirname): os.makedirs(dirname)
            energy, gradient = self.calc_new(coords, dirname)
            stored_calcs[coord_hash] = {'coords':coords,'energy':energy,'gradient':gradient}
        return energy, gradient

    def clearCalcs(self):
        global stored_calcs
        stored_calcs = OrderedDict()

    def calc_new(self, coords, dirname):
        raise NotImplementedError("Not implemented for the base class")

    def calc_wq(self, coords, dirname):
        coord_hash = hash(coords.tostring())
        if coord_hash in stored_calcs:
            return
        else:
            self.calc_wq_new(coords, dirname)

    def calc_wq_new(self, coords, dirname):
        raise NotImplementedError("Work Queue is not implemented for this class")

    def read_wq(self, coords, dirname):
        global stored_calcs
        coord_hash = hash(coords.tostring())
        if coord_hash in stored_calcs:
            energy = stored_calcs[coord_hash]['energy']
            gradient = stored_calcs[coord_hash]['gradient']
        else:
            if not os.path.exists(dirname):
                raise RuntimeError("In read_wq, %s doesn't exist" % dirname)
            energy, gradient = self.read_wq_new(coords, dirname)
            stored_calcs[coord_hash] = {'coords':coords,'energy':energy,'gradient':gradient}
        return energy, gradient

    def read_wq_new(self, coords, dirname):
        raise NotImplementedError("Work Queue is not implemented for this class")

    def number_output(self, dirname, calcNum):
        return

class Blank(Engine):
    """
    Always return zero energy and gradient.
    """
    def __init__(self, molecule):
        super(Blank, self).__init__(molecule)

    def calc_new(self, coords, dirname):
        energy = 0.0
        gradient = np.zeros(len(coords), dtype=float)
        return energy, gradient

class TeraChem(Engine):
    """
    Run a TeraChem energy and gradient calculation.
    """
    def __init__(self, molecule, tcin):
        self.tcin = tcin.copy()
        super(TeraChem, self).__init__(molecule)

    def calc_new(self, coords, dirname):
        guesses = []
        have_guess = False
        for f in ['c0', 'ca0', 'cb0']:
            if os.path.exists(os.path.join(dirname, 'scr', f)):
                shutil.copy2(os.path.join(dirname, 'scr', f), os.path.join(dirname, f))
                guesses.append(f)
                have_guess = True
        # This is for when we start geometry optimizations
        # and we have a guess prepped and ready to go.
        if not have_guess and 'guess' in self.tcin:
            for f in self.tcin['guess'].split():
                if os.path.exists(f):
                    shutil.copy2(f, dirname)
                    guesses.append(f)
                    have_guess = True
                else:
                    del self.tcin['guess']
                    have_guess = False
                    break
        self.tcin['coordinates'] = 'start.xyz'
        self.tcin['run'] = 'gradient'
        if have_guess:
            self.tcin['guess'] = ' '.join(guesses)
            self.tcin['purify'] = 'no'
            self.tcin['mixguess'] = "0.0"
        edit_tcin(fout="%s/run.in" % dirname, options=self.tcin)
        # Convert coordinates back to the xyz file
        self.M.xyzs[0] = coords.reshape(-1, 3) * bohr2ang
        self.M[0].write(os.path.join(dirname, 'start.xyz'))
        # Run TeraChem
        subprocess.call('terachem run.in > run.out', cwd=dirname, shell=True)
        # Extract energy and gradient
        subprocess.call("awk '/FINAL ENERGY/ {p=$3} /Correlation Energy/ {p+=$5} END {printf \"%.10f\\n\", p}' run.out > energy.txt", cwd=dirname, shell=True)
        subprocess.call("awk '/Gradient units are Hartree/,/Net gradient/ {if ($1 ~ /^-?[0-9]/) {print}}' run.out > grad.txt", cwd=dirname, shell=True)
        energy = float(open(os.path.join(dirname,'energy.txt')).readlines()[0].strip())
        gradient = np.loadtxt(os.path.join(dirname,'grad.txt')).flatten()
        return energy, gradient

    def calc_wq_new(self, coords, dirname):
        # Run TeraChem
        wq = getWorkQueue()
        if not os.path.exists(dirname): os.makedirs(dirname)
        scrdir = os.path.join(dirname, 'scr')
        if not os.path.exists(scrdir): os.makedirs(scrdir)
        guesses = []
        have_guess = False
        unrestricted = self.tcin['method'][0] == 'u'
        if unrestricted:
            guessfnms = ['ca0', 'cb0']
        else:
            guessfnms = ['c0']
        for f in ['c0', 'ca0', 'cb0']:
            if f not in guessfnms: continue
            if os.path.exists(os.path.join(dirname, 'scr', f)):
                shutil.move(os.path.join(dirname, 'scr', f), os.path.join(dirname, f))
                guesses.append(f)
            if os.path.exists(os.path.join(dirname, f)):
                if f not in guesses: guesses.append(f)
        # Check if all the appropriate guess files have been found
        # and moved to "dirname"
        have_guess = (guesses == guessfnms)
        # This is for when we start geometry optimizations
        # and we have a guess prepped and ready to go.
        if not have_guess and 'guess' in self.tcin:
            for f in self.tcin['guess'].split():
                if os.path.exists(f):
                    shutil.copy2(f, dirname)
                    guesses.append(f)
                    have_guess = True
                else:
                    del self.tcin['guess']
                    have_guess = False
                    break
        self.tcin['coordinates'] = 'start.xyz'
        self.tcin['run'] = 'gradient'
        # For queueing up jobs, delete GPU key and let the worker decide
        self.tcin['gpus'] = None
        if have_guess:
            self.tcin['guess'] = ' '.join(guesses)
            self.tcin['purify'] = 'no'
            self.tcin['mixguess'] = "0.0"
        tcopts = edit_tcin(fout="%s/run.in" % dirname, options=self.tcin)
        # Convert coordinates back to the xyz file
        self.M.xyzs[0] = coords.reshape(-1, 3) * bohr2ang
        self.M[0].write(os.path.join(dirname, 'start.xyz'))
        in_files = [('%s/run.in' % dirname, 'run.in'), ('%s/start.xyz' % dirname, 'start.xyz')]
        out_files = [('%s/run.out' % dirname, 'run.out')]
        if have_guess:
            for g in guesses:
                in_files.append((os.path.join(dirname, g), g))
        for g in guessfnms:
            out_files.append((os.path.join(dirname, 'scr', g), os.path.join('scr', g)))
        queue_up_src_dest(wq, "%s/runtc run.in &> run.out" % rootdir, in_files, out_files, verbose=False)

    def number_output(self, dirname, calcNum):
        if not os.path.exists(os.path.join(dirname, 'run.out')):
            raise RuntimeError('run.out does not exist')
        shutil.copy2(os.path.join(dirname,'start.xyz'), os.path.join(dirname,'start_%03i.xyz' % calcNum))
        shutil.copy2(os.path.join(dirname,'run.out'), os.path.join(dirname,'run_%03i.out' % calcNum))

    def read_wq_new(self, coords, dirname):
        # Extract energy and gradient
        subprocess.call("awk '/FINAL ENERGY/ {p=$3} /Correlation Energy/ {p+=$5} END {printf \"%.10f\\n\", p}' run.out > energy.txt", cwd=dirname, shell=True)
        subprocess.call("awk '/Gradient units are Hartree/,/Net gradient/ {if ($1 ~ /^-?[0-9]/) {print}}' run.out > grad.txt", cwd=dirname, shell=True)
        energy = float(open(os.path.join(dirname,'energy.txt')).readlines()[0].strip())
        gradient = np.loadtxt(os.path.join(dirname,'grad.txt')).flatten()
        return energy, gradient

class Psi4(Engine):
    """
    Run a Psi4 energy and gradient calculation.
    """
    def __init__(self, molecule=None):
        # molecule.py can not parse psi4 input yet, so we use self.load_psi4_input() as a walk around
        if molecule is None:
            # create a fake molecule
            molecule = Molecule()
            molecule.elem = ['H']
            molecule.xyzs = [[[0,0,0]]]
        super(Psi4, self).__init__(molecule)
        self.threads = None

    def nt(self):
        if self.threads is not None:
            return " -n %i" % self.threads
        else:
            return ""

    def set_nt(self, threads):
        self.threads = threads

    def load_psi4_input(self, psi4in):
        """ Psi4 input file parser, only support xyz coordinates for now """
        coords = []
        elems = []
        found_molecule, found_geo, found_gradient = False, False, False
        psi4_temp = [] # store a template of the input file for generating new ones
        for line in open(psi4in):
            if 'molecule' in line:
                found_molecule = True
                psi4_temp.append(line)
            elif found_molecule is True:
                ls = line.split()
                if len(ls) == 4:
                    if found_geo == False:
                        found_geo = True
                        psi4_temp.append("$!geometry@here")
                    # parse the xyz format
                    elems.append(ls[0])
                    coords.append(ls[1:4])
                else:
                    psi4_temp.append(line)
                    if '}' in line:
                        found_molecule = False
            else:
                psi4_temp.append(line)
            if "gradient(" in line:
                found_gradient = True
        if found_gradient == False:
            raise RuntimeError("Psi4 inputfile %s should have gradient() command." % psi4in)
        self.M = Molecule()
        self.M.elem = elems
        self.M.xyzs = [np.array(coords, dtype=np.float64)]
        self.psi4_temp = psi4_temp

    def calc_new(self, coords, dirname):
        if not os.path.exists(dirname): os.makedirs(dirname)
        # Convert coordinates back to the xyz file
        self.M.xyzs[0] = coords.reshape(-1, 3) * bohr2ang
        # Write Psi4 input.dat
        with open(os.path.join(dirname, 'input.dat'), 'w') as outfile:
            for line in self.psi4_temp:
                if line == '$!geometry@here':
                    for e, c in zip(self.M.elem, self.M.xyzs[0]):
                        outfile.write("%-7s %13.7f %13.7f %13.7f\n" % (e, c[0], c[1], c[2]))
                else:
                    outfile.write(line)
        # Run Psi4
        subprocess.call('psi4%s input.dat' % self.nt(), cwd=dirname, shell=True)
        # Read energy and gradients from Psi4 output
        energy, gradient = self.parse_psi4_output(os.path.join(dirname, 'output.dat'))
        return energy, gradient

    def parse_psi4_output(self, psi4out):
        """ read an output file from Psi4 """
        energy, gradient = None, None
        with open(psi4out) as outfile:
            found_grad = False
            found_num_grad = False
            for line in outfile:
                line_strip = line.strip()
                if line_strip.startswith('*'):
                    # this works for CCSD and CCSD(T) total energy
                    ls = line_strip.split()
                    if len(ls) > 4 and ls[2] == 'total' and ls[3] == 'energy':
                        energy = float(ls[-1])
                elif line_strip.startswith('Total Energy'):
                    # this works for DF-MP2 total energy
                    ls = line_strip.split()
                    if ls[-1] == '[Eh]':
                        energy = float(ls[-2])
                    else:
                        # this works for HF and DFT total energy
                        try:
                            energy = float(ls[-1])
                        except:
                            pass
                elif line_strip == '-Total Gradient:' or line_strip == '-Total gradient:':
                    # this works for most of the analytic gradients
                    found_grad = True
                    gradient = []
                elif found_grad is True:
                    ls = line_strip.split()
                    if len(ls) == 4:
                        if ls[0].isdigit():
                            gradient.append([float(g) for g in ls[1:4]])
                    else:
                        found_grad = False
                        found_num_grad = False
                elif line_strip == 'Gradient written.':
                    # this works for CCSD(T) gradients computed by numerical displacements
                    found_num_grad = True
                    print("found num grad")
                elif found_num_grad is True and line_strip.startswith('------------------------------'):
                    for _ in range(4):
                        line = next(outfile)
                    found_grad = True
                    gradient = []
        if energy is None:
            raise RuntimeError("Psi4 energy is not found in %s, please check." % psi4out)
        if gradient is None:
            raise RuntimeError("Psi4 gradient is not found in %s, please check." % psi4out)
        gradient = np.array(gradient, dtype=np.float64).ravel()
        return energy, gradient



class QChem(Engine):
    def __init__(self, molecule):
        super(QChem, self).__init__(molecule)
        self.qcdir = False
        self.threads = None

    def nt(self):
        if self.threads is not None:
            return " -nt %i" % self.threads
        else:
            return ""

    def set_nt(self, threads):
        self.threads = threads

    def calc_new(self, coords, dirname):
        if not os.path.exists(dirname): os.makedirs(dirname)
        # Convert coordinates back to the xyz file
        self.M.xyzs[0] = coords.reshape(-1, 3) * bohr2ang
        self.M.edit_qcrems({'jobtype':'force'})
        self.M[0].write(os.path.join(dirname, 'run.in'))
        # Run Qchem
        if self.qcdir:
            subprocess.call('qchem%s run.in run.out run.d > run.log 2>&1' % self.nt(), cwd=dirname, shell=True)
        else:
            subprocess.call('qchem%s run.in run.out run.d > run.log 2>&1' % self.nt(), cwd=dirname, shell=True)
            # Assume reading the SCF guess is desirable
            self.qcdir = True
            self.M.edit_qcrems({'scf_guess':'read'})
        M1 = Molecule('%s/run.out' % dirname)
        energy = M1.qm_energies[0]
        gradient = M1.qm_grads[0].flatten()
        return energy, gradient

    def calc_wq_new(self, coords, dirname):
        wq = getWorkQueue()
        if not os.path.exists(dirname): os.makedirs(dirname)
        # Convert coordinates back to the xyz file<
        self.M.xyzs[0] = coords.reshape(-1, 3) * bohr2ang
        self.M.edit_qcrems({'jobtype':'force'})
        self.M[0].write(os.path.join(dirname, 'run.in'))
        in_files = [('%s/run.in' % dirname, 'run.in')]
        out_files = [('%s/run.out' % dirname, 'run.out'), ('%s/run.log' % dirname, 'run.log')]
        if self.qcdir:
            raise RuntimeError("--qcdir currently not supported with Work Queue")
        queue_up_src_dest(wq, "qchem%s run.in run.out &> run.log" % self.nt(), in_files, out_files, verbose=False)

    def number_output(self, dirname, calcNum):
        if not os.path.exists(os.path.join(dirname, 'run.out')):
            raise RuntimeError('run.out does not exist')
        shutil.copy2(os.path.join(dirname,'run.out'), os.path.join(dirname,'run_%03i.out' % calcNum))

    def read_wq_new(self, coords, dirname):
        M1 = Molecule('%s/run.out' % dirname)
        energy = M1.qm_energies[0]
        gradient = M1.qm_grads[0].flatten()
        return energy, gradient

class Gromacs(Engine):
    def __init__(self, molecule):
        super(Gromacs, self).__init__(molecule)

    def calc_new(self, coords, dirname):
        try:
            from forcebalance.gmxio import GMX
        except ImportError:
            raise ImportError("ForceBalance is needed to compute energies and gradients using Gromacs.")
        if not os.path.exists(dirname): os.makedirs(dirname)
        Gro = Molecule("conf.gro")
        Gro.xyzs[0] = coords.reshape(-1,3) * bohr2ang
        cwd = os.getcwd()
        shutil.copy2("topol.top", dirname)
        shutil.copy2("shot.mdp", dirname)
        os.chdir(dirname)
        Gro.write("coords.gro")
        G = GMX(coords="coords.gro", gmx_top="topol.top", gmx_mdp="shot.mdp")
        EF = G.energy_force()
        Energy = EF[0, 0] / eqcgmx
        Gradient = EF[0, 1:] / fqcgmx
        os.chdir(cwd)
        return Energy, Gradient


class Molpro(Engine):
    """
    Run a Molpro energy and gradient calculation.
    """
    def __init__(self, molecule=None):
        # molecule.py can not parse molpro input yet, so we use self.load_molpro_input() as a walk around
        if molecule is None:
            # create a fake molecule
            molecule = Molecule()
            molecule.elem = ['H']
            molecule.xyzs = [[[0,0,0]]]
        super(Molpro, self).__init__(molecule)
        self.threads = None
        self.molproExePath = None

    def molproExe(self):
        if self.molproExePath is not None:
            return self.molproExePath
        else:
            return "molpro"

    def set_molproexe(self, molproExePath):
        self.molproExePath = molproExePath

    def nt(self):
        if self.threads is not None:
            return " -n %i" % self.threads
        else:
            return ""

    def set_nt(self, threads):
        self.threads = threads

    def load_molpro_input(self, molproin):
        """ Molpro input file parser, only support xyz coordinates for now """
        coords = []
        elems = []
        labels = []
        found_molecule, found_geo, found_gradient = False, False, False
        molpro_temp = [] # store a template of the input file for generating new ones
        for line in open(molproin):
            if 'geometry' in line:
                found_molecule = True
                molpro_temp.append(line)
            elif found_molecule is True:
                ls = line.split()
                if len(ls) == 4:
                    if found_geo == False:
                        found_geo = True
                        molpro_temp.append("$!geometry@here")
                    # parse the xyz format
                    elem = re.search('[A-Z][a-z]*',ls[0]).group(0)
                    elems.append( elem ) # grabs the element
                    labels.append( ls[0].split(elem)[-1] ) # grabs label after element specification
                    coords.append(ls[1:4]) # grabs the coordinates
                else:
                    molpro_temp.append(line)
                    if '}' in line:
                        found_molecule = False
            else:
                molpro_temp.append(line)
            if "force" in line:
                found_gradient = True
        if found_gradient == False:
            raise RuntimeError("Molpro inputfile %s should have force command." % molproin)
        self.M = Molecule()
        self.M.elem = elems
        self.M.xyzs = [np.array(coords, dtype=np.float64)]
        self.labels = labels
        self.molpro_temp = molpro_temp

    def calc_new(self, coords, dirname):
        if not os.path.exists(dirname): os.makedirs(dirname)
        # Convert coordinates back to the xyz file
        self.M.xyzs[0] = coords.reshape(-1, 3) * bohr2ang
        # Write Molpro run.mol
        with open(os.path.join(dirname, 'run.mol'), 'w') as outfile:
            for line in self.molpro_temp:
                if line == '$!geometry@here':
                    for e, lab, c in zip(self.M.elem, self.labels, self.M.xyzs[0]):
                        outfile.write("%s%-7s %13.7f %13.7f %13.7f\n" % (e, lab, c[0], c[1], c[2]))
                else:
                    outfile.write(line)
        # Run Molpro
        subprocess.call('%s%s run.mol' % (self.molproExe(), self.nt()), cwd=dirname, shell=True)
        # Read energy and gradients from Molpro output
        energy, gradient = self.parse_molpro_output(os.path.join(dirname, 'run.out'))
        return energy, gradient

    def number_output(self, dirname, calcNum):
        if not os.path.exists(os.path.join(dirname, 'run.out')):
            raise RuntimeError('run.out does not exist')
        shutil.copy2(os.path.join(dirname,'run.out'), os.path.join(dirname,'run_%03i.out' % calcNum))

    def parse_molpro_output(self, molpro_out):
        """ read an output file from Molpro"""
        energy, gradient = None, None
        with open(molpro_out) as outfile:
            found_grad = False
            for line in outfile:
                line_strip = line.strip()
                fields = line_strip.split()
                if line_strip.startswith('!'):
                    # This works for RHF and RKS
                    if len(fields) == 5 and fields[-2] == 'Energy':
                        energy = float(fields[-1])
                    # This works for MP2, CCSD and CCSD(T) total energy
                    elif len(fields) == 4 and fields[1] == 'total' and fields[2] == 'energy:':
                        energy = float(fields[-1])
                elif len(fields) > 4 and fields[-4] == 'GRADIENT' and fields[-3] == 'FOR' and fields[-2] == 'STATE':
                    # this works for most of the analytic gradients
                    found_grad = True
                    gradient = []
                    # Skip three lines of header
                    next(outfile)
                    next(outfile)
                    next(outfile)
                elif found_grad is True:
                    if len(fields) == 4:
                        if fields[0].isdigit():
                            gradient.append([float(g) for g in fields[1:4]])
                    elif "Nuclear force contribution to virial" in line:
                        found_grad = False
                    else:
                        continue
        if energy is None:
            raise RuntimeError("Molpro energy is not found in %s, please check." % molpro_out)
        if gradient is None:
            raise RuntimeError("Molpro gradient is not found in %s, please check." % molpro_out)
        gradient = np.array(gradient, dtype=np.float64).ravel()
        return energy, gradient

class QCEngineAPI(Engine):
    def __init__(self, schema, program):
        try:
            import qcengine
        except ImportError:
            raise ImportError("QCEngine computation object requires the 'qcengine' package. Please pip or conda install 'qcengine'.")

        self.schema = schema
        self.program = program
        self.schema["driver"] = "gradient"

        self.M = Molecule()
        self.M.elem = schema["molecule"]["symbols"]

        # Geometry in (-1, 3) array in angstroms
        geom = np.array(schema["molecule"]["geometry"], dtype=np.float64).reshape(-1, 3) * bohr2ang
        self.M.xyzs = [geom]

        # Use or build connectivity
        if "connectivity" in schema["molecule"]:
            self.M.Data["bonds"] = sorted((x[0], x[1]) for x in schema["molecule"]["connectivity"])
            self.M.built_bonds = True
        else:
            self.M.build_bonds()
        # one additional attribute to store each schema on the opt trajectory
        self.schema_traj = []

    def calc_new(self, coords, dirname):
        import qcengine
        new_schema = deepcopy(self.schema)
        new_schema["molecule"]["geometry"] = coords.tolist()
        ret = qcengine.compute(new_schema, self.program)
        if ret['success'] == False:
            raise RuntimeError("RDKit got an error:\n%s" % ret['error'])
        # store the schema_traj for run_json to pick up
        self.schema_traj.append(ret)
<<<<<<< HEAD
=======

        if ret["success"] is False:
            raise ValueError("QCEngineAPI computation did not execute correctly.")

>>>>>>> 41a997a5
        # Unpack the erngies and gradient
        energy = ret["properties"]["return_energy"]
        gradient = np.array(ret["return_result"])
        return energy, gradient

    def calc(self, coords, dirname):
        # overwrites the calc method of base class to skip caching and creating folders
<<<<<<< HEAD
        return self.calc_new(coords, dirname)
=======
        return self.calc_new(coords, dirname)

class TeraChem_CI(Engine):
    """
    Run a TeraChem energy and gradient calculation.
    """
    def __init__(self, molecule, tcin, sigma, alpha):
        self.tcin = tcin.copy()
        self.sigma = sigma
        self.alpha = alpha
        super(TeraChem_CI, self).__init__(molecule)

    def calc_new(self, coords, dirname):
        self.tcin['coordinates'] = 'start.xyz'
        self.tcin['run'] = 'gradient'
        self.tcin['guess'] = 'ca0 cb0'
        self.tcin['purify'] = 'no'
        self.tcin['mixguess'] = "0.0"
        edit_tcin(fout="%s/run.in" % dirname, options=self.tcin)
        GDict = OrderedDict()
        EDict = OrderedDict()
        SDict = OrderedDict()
        # Convert coordinates back to the xyz file
        self.M.xyzs[0] = coords.reshape(-1, 3) * bohr2ang
        self.M[0].write(os.path.join(dirname, 'start.xyz'))
        for istate, guess_dir, ca, cb in [(1, os.path.join(dirname, 'guess_1'), 'ca1', 'cb1'), (2, os.path.join(dirname, 'guess_2'), 'ca2', 'cb2')]:
            if not os.path.exists(guess_dir): os.makedirs(guess_dir)
            shutil.copy2(os.path.join(dirname, 'start.xyz'), guess_dir)
            shutil.copy2(os.path.join(dirname, 'run.in'), guess_dir)
            shutil.copy2(ca, os.path.join(guess_dir, 'ca0'))
            shutil.copy2(cb, os.path.join(guess_dir, 'cb0'))
            subprocess.call('terachem run.in &> run.out', cwd=guess_dir, shell=True)
            subprocess.call("awk '/FINAL ENERGY/ {p=$3} /Correlation Energy/ {p+=$5} END {printf \"%.10f\\n\", p}' run.out > energy.txt", cwd=guess_dir, shell=True)
            subprocess.call("awk '/Gradient units are Hartree/,/Net gradient/ {if ($1 ~ /^-?[0-9]/) {print}}' run.out > grad.txt", cwd=guess_dir, shell=True)
            subprocess.call("awk 'BEGIN {s=0.0} /SPIN S-SQUARED/ {s=$3} END {printf \"%.6f\\n\",s}' run.out > s-squared.txt", cwd=guess_dir, shell=True)
            EDict[istate] = float(open(os.path.join(guess_dir,'energy.txt')).readlines()[0].strip())
            GDict[istate] = np.loadtxt(os.path.join(guess_dir,'grad.txt')).flatten()
            SDict[istate] = float(open(os.path.join(guess_dir,'s-squared.txt')).readlines()[0].strip())
        # Determine the higher energy state
        if EDict[2] > EDict[1]:
            I = 2
            J = 1
        else:
            I = 1
            J = 2
        # Calculate energy and gradient avg and differences
        EAvg = 0.5*(EDict[I]+EDict[J])
        EDif = EDict[I]-EDict[J]
        GAvg = 0.5*(GDict[I]+GDict[J])
        GDif = GDict[I]-GDict[J]
        # Compute penalty function
        Penalty = EDif**2 / (EDif + self.alpha)
        # Compute objective function and gradient
        Obj = EAvg + self.sigma * Penalty
        ObjGrad = GAvg + self.sigma * (EDif**2 + 2*self.alpha*EDif)/(EDif+self.alpha)**2 * GDif
        print("EI= % .8f EJ= % .8f S2I= %.4f S2J= %.4f <E>= % .8f Gap= %.8f Pen= %.8f Obj= % .8f" % (EDict[I], EDict[J], SDict[I], SDict[J], EAvg, EDif, Penalty, Obj))
        return Obj, ObjGrad

    def number_output(self, dirname, calcNum):
        for istate, guess_dir in [(1, os.path.join(dirname, 'guess_1')), (2, os.path.join(dirname, 'guess_2'))]:
            if not os.path.exists(os.path.join(guess_dir, 'run.out')):
                raise RuntimeError('%s/run.out does not exist' % guess_dir)
            shutil.copy2(os.path.join(guess_dir,'start.xyz'), os.path.join(guess_dir,'start_%03i.xyz' % calcNum))
            shutil.copy2(os.path.join(guess_dir,'run.out'), os.path.join(guess_dir,'run_%03i.out' % calcNum))
>>>>>>> 41a997a5
<|MERGE_RESOLUTION|>--- conflicted
+++ resolved
@@ -695,13 +695,10 @@
             raise RuntimeError("RDKit got an error:\n%s" % ret['error'])
         # store the schema_traj for run_json to pick up
         self.schema_traj.append(ret)
-<<<<<<< HEAD
-=======
 
         if ret["success"] is False:
             raise ValueError("QCEngineAPI computation did not execute correctly.")
 
->>>>>>> 41a997a5
         # Unpack the erngies and gradient
         energy = ret["properties"]["return_energy"]
         gradient = np.array(ret["return_result"])
@@ -709,9 +706,6 @@
 
     def calc(self, coords, dirname):
         # overwrites the calc method of base class to skip caching and creating folders
-<<<<<<< HEAD
-        return self.calc_new(coords, dirname)
-=======
         return self.calc_new(coords, dirname)
 
 class TeraChem_CI(Engine):
@@ -775,5 +769,4 @@
             if not os.path.exists(os.path.join(guess_dir, 'run.out')):
                 raise RuntimeError('%s/run.out does not exist' % guess_dir)
             shutil.copy2(os.path.join(guess_dir,'start.xyz'), os.path.join(guess_dir,'start_%03i.xyz' % calcNum))
-            shutil.copy2(os.path.join(guess_dir,'run.out'), os.path.join(guess_dir,'run_%03i.out' % calcNum))
->>>>>>> 41a997a5
+            shutil.copy2(os.path.join(guess_dir,'run.out'), os.path.join(guess_dir,'run_%03i.out' % calcNum))